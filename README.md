--- conflicted
+++ resolved
@@ -9,12 +9,9 @@
 A data generation pipeline for creating semi-realistic synthetic multi-object 
 videos with rich annotations such as instance segmentation masks, depth maps, 
 and optical flow.
+
+
 ![](docs/images/teaser.gif)
-
-<<<<<<< HEAD
-![](docs/images/teaser.gif)
-=======
->>>>>>> 5ffbf7cc
 
 > :warning: This project is in alpha stage and subject to extensive change.
 
